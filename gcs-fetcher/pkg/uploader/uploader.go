--- conflicted
+++ resolved
@@ -24,11 +24,7 @@
 	"net/http"
 	"os"
 	"path/filepath"
-<<<<<<< HEAD
-=======
 	"sync"
-	"time"
->>>>>>> 64e4836e
 
 	"golang.org/x/sync/errgroup"
 	"google.golang.org/api/googleapi"
@@ -37,21 +33,12 @@
 )
 
 type GCSUploader struct {
-<<<<<<< HEAD
 	GCS                          GCS
 	OS                           OS
 	Root, Bucket, ManifestObject string
-
-	manifest map[string]common.ManifestItem
-
-=======
-	GCS                        GCS
-	OS                         OS
-	Root, Bucket, ManifestFile string
-	WorkerCount                int
+	WorkerCount                  int
 
 	manifest                 sync.Map
->>>>>>> 64e4836e
 	totalBytes, bytesSkipped int64
 }
 
@@ -71,11 +58,8 @@
 }
 
 func (u *GCSUploader) Upload(ctx context.Context) (string, error) {
-<<<<<<< HEAD
-	u.manifest = map[string]common.ManifestItem{}
-=======
 	var g errgroup.Group
-	jobs := make(chan job)
+	jobs := make(chan job, u.WorkerCount)
 	for i := 0; i < u.WorkerCount; i++ {
 		g.Go(func() error {
 			for {
@@ -94,7 +78,6 @@
 			panic("unreachable")
 		})
 	}
->>>>>>> 64e4836e
 
 	if err := u.OS.Walk(u.Root, func(path string, info os.FileInfo, err error) error {
 		if err != nil {
@@ -162,12 +145,7 @@
 		return err
 	}
 
-<<<<<<< HEAD
-	u.manifest[path] = common.ManifestItem{
-=======
-	bytes := cw.b
-	u.manifest.Store(path, sourceInfo{
->>>>>>> 64e4836e
+	u.manifest.Store(path, common.ManifestItem{
 		SourceURL: fmt.Sprintf("gs://%s/%s", u.Bucket, digest),
 		Sha1Sum:   digest,
 		FileMode:  info.Mode(),
@@ -199,24 +177,15 @@
 }
 
 func (u *GCSUploader) writeManifest(ctx context.Context) (string, error) {
-<<<<<<< HEAD
-	wc := u.GCS.NewWriter(ctx, u.Bucket, u.ManifestObject)
-	uri := fmt.Sprintf("gs://%s/%s", u.Bucket, u.ManifestObject)
-	if err := json.NewEncoder(wc).Encode(u.manifest); err != nil {
-=======
-	if u.ManifestFile == "" {
-		u.ManifestFile = fmt.Sprintf("manifest-%s.json", time.Now().Format(time.RFC3339))
-	}
-	m := map[string]sourceInfo{}
+	m := map[string]common.ManifestItem{}
 	u.manifest.Range(func(k, v interface{}) bool {
-		m[k.(string)] = v.(sourceInfo)
+		m[k.(string)] = v.(common.ManifestItem)
 		return true
 	})
 
-	wc := u.GCS.NewWriter(ctx, u.Bucket, u.ManifestFile)
-	uri := fmt.Sprintf("gs://%s/%s", u.Bucket, u.ManifestFile)
+	uri := fmt.Sprintf("gs://%s/%s", u.Bucket, u.ManifestObject)
+	wc := u.GCS.NewWriter(ctx, u.Bucket, u.ManifestObject)
 	if err := json.NewEncoder(wc).Encode(m); err != nil {
->>>>>>> 64e4836e
 		return "", err
 	}
 	if err := wc.Close(); err != nil {
