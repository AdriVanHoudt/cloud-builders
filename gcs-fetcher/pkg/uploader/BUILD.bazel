--- conflicted
+++ resolved
@@ -6,11 +6,8 @@
     importpath = "github.com/GoogleCloudPlatform/cloud-builders/gcs-fetcher/pkg/uploader",
     visibility = ["//visibility:public"],
     deps = [
-<<<<<<< HEAD
         "//pkg/common:go_default_library",
-=======
         "//vendor/golang.org/x/sync/errgroup:go_default_library",
->>>>>>> 64e4836e
         "//vendor/google.golang.org/api/googleapi:go_default_library",
     ],
 )