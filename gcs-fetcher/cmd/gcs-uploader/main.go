--- conflicted
+++ resolved
@@ -37,17 +37,10 @@
 const userAgent = "gcs-uploader"
 
 var (
-<<<<<<< HEAD
-	dir      = flag.String("dir", ".", "Directory of files to upload")
-	location = flag.String("location", "", "Location of manifest file to upload; in the form gs://bucket/path/to/object")
-	help     = flag.Bool("help", false, "If true, prints help text and exits.")
-=======
-	dir          = flag.String("dir", ".", "Directory of files to upload")
-	bucket       = flag.String("bucket", "", "GCS bucket to upload files and manifest to")
-	manifestFile = flag.String("manifest_file", "", "If specified, manifest file name; otherwise, one will be generated")
-	workerCount  = flag.Int("workers", 200, "The number of files to upload in parallel.")
-	help         = flag.Bool("help", false, "If true, prints help text and exits.")
->>>>>>> 64e4836e
+	dir         = flag.String("dir", ".", "Directory of files to upload")
+	location    = flag.String("location", "", "Location of manifest file to upload; in the form gs://bucket/path/to/object")
+	workerCount = flag.Int("workers", 200, "The number of files to upload in parallel.")
+	help        = flag.Bool("help", false, "If true, prints help text and exits.")
 )
 
 func main() {
@@ -82,20 +75,12 @@
 	}
 
 	u := uploader.GCSUploader{
-<<<<<<< HEAD
 		GCS:            realGCS{client},
 		OS:             realOS{},
 		Root:           *dir,
 		Bucket:         bucket,
 		ManifestObject: object,
-=======
-		GCS:          realGCS{client},
-		OS:           realOS{},
-		Root:         *dir,
-		Bucket:       *bucket,
-		ManifestFile: *manifestFile,
-		WorkerCount:  *workerCount,
->>>>>>> 64e4836e
+		WorkerCount:    *workerCount,
 	}
 
 	manifestURL, err := u.Upload(ctx)
